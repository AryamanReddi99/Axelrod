--- conflicted
+++ resolved
@@ -1,11 +1,6 @@
-<<<<<<< HEAD
-from axelrod import Actions, Player, random_choice
-from axelrod.actions import Action
-=======
-from axelrod.actions import Actions
+from axelrod.actions import Actions, Action
 from axelrod.player import Player
 from axelrod.random_ import random_choice
->>>>>>> c2dba096
 
 C, D = Actions.C, Actions.D
 
