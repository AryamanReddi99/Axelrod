--- conflicted
+++ resolved
@@ -9,11 +9,8 @@
 from mindreader import *
 from averagecopier import *
 from grumpy import *
-<<<<<<< HEAD
 from geller import *
-=======
 from inverse import *
->>>>>>> 72a1d6a3
 
 strategies = [
         Defector,
