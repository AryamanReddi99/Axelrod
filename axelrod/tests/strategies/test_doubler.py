"""Tests for the Doubler strategy."""

import axelrod
from .test_player import TestPlayer

C, D = axelrod.Actions.C, axelrod.Actions.D


class TestDoubler(TestPlayer):

    name = "Doubler"
    player = axelrod.Doubler
    expected_classifier = {
        'memory_depth': float('inf'),
        'stochastic': False,
        'makes_use_of': set(),
        'long_run_time': False,
        'inspects_source': False,
        'manipulates_source': False,
        'manipulates_state': False
    }

    def test_strategy(self):
        # Starts by cooperating
        self.first_play_test(C)

    def test_defects_if_opponent_last_play_is_D_and_defections_gt_two_times_cooperations(self):
        opponent_plays = [C] * 7 + [D] * 4 + [C]
        actions = [(C, C)] * 7 + [(C, D)] * 4 + [(D, C)]
<<<<<<< HEAD
        self.versus_test(axelrod.MockPlayer(opponent_plays), actions)
=======
        self.versus_test(axelrod.MockPlayer(opponent_plays), expected_actions=actions)
>>>>>>> bdc30d93

    def test_defects_if_opponent_last_play_D_and_defections_equal_two_times_cooperations(self):
        opponent_plays = [C] * 8 + [D] * 4 + [C]
        actions = [(C, C)] * 8 + [(C, D)] * 4 + [(D, C)]
<<<<<<< HEAD
        self.versus_test(axelrod.MockPlayer(opponent_plays), actions)
=======
        self.versus_test(axelrod.MockPlayer(opponent_plays), expected_actions=actions)
>>>>>>> bdc30d93

    def test_cooperates_if_opponent_last_play_is_C(self):
        opponent_first_five = [D] * 5
        actions_first_five = [(C, D)] + [(D, D)] * 4
        opponent_plays = opponent_first_five + [C] + [D]
        actions = actions_first_five + [(D, C)] + [(C, D)]
<<<<<<< HEAD
        self.versus_test(axelrod.MockPlayer(opponent_plays), actions)
=======
        self.versus_test(axelrod.MockPlayer(opponent_plays), expected_actions=actions)
>>>>>>> bdc30d93
<|MERGE_RESOLUTION|>--- conflicted
+++ resolved
@@ -27,28 +27,16 @@
     def test_defects_if_opponent_last_play_is_D_and_defections_gt_two_times_cooperations(self):
         opponent_plays = [C] * 7 + [D] * 4 + [C]
         actions = [(C, C)] * 7 + [(C, D)] * 4 + [(D, C)]
-<<<<<<< HEAD
-        self.versus_test(axelrod.MockPlayer(opponent_plays), actions)
-=======
         self.versus_test(axelrod.MockPlayer(opponent_plays), expected_actions=actions)
->>>>>>> bdc30d93
 
     def test_defects_if_opponent_last_play_D_and_defections_equal_two_times_cooperations(self):
         opponent_plays = [C] * 8 + [D] * 4 + [C]
         actions = [(C, C)] * 8 + [(C, D)] * 4 + [(D, C)]
-<<<<<<< HEAD
-        self.versus_test(axelrod.MockPlayer(opponent_plays), actions)
-=======
         self.versus_test(axelrod.MockPlayer(opponent_plays), expected_actions=actions)
->>>>>>> bdc30d93
 
     def test_cooperates_if_opponent_last_play_is_C(self):
         opponent_first_five = [D] * 5
         actions_first_five = [(C, D)] + [(D, D)] * 4
         opponent_plays = opponent_first_five + [C] + [D]
         actions = actions_first_five + [(D, C)] + [(C, D)]
-<<<<<<< HEAD
-        self.versus_test(axelrod.MockPlayer(opponent_plays), actions)
-=======
-        self.versus_test(axelrod.MockPlayer(opponent_plays), expected_actions=actions)
->>>>>>> bdc30d93
+        self.versus_test(axelrod.MockPlayer(opponent_plays), expected_actions=actions)