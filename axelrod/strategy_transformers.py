
"""
Strategy Transformers -- class decorators that transform the behavior of any
strategy.

See the various Meta strategies for another type of transformation.
"""

import inspect
import random
import collections
import copy
from numpy.random import choice

from .actions import Actions, flip_action
from .random_ import random_choice
from axelrod import simulate_play, strategies, Player


C, D = Actions.C, Actions.D

# Note: After a transformation is applied,
# the player's history is overwritten with the modified history
# just like in the noisy tournament case
# This can lead to unexpected behavior, such as when
# FlipTransform is applied to Alternator


def StrategyTransformerFactory(strategy_wrapper, name_prefix=None):
    """Modify an existing strategy dynamically by wrapping the strategy
    method with the argument `strategy_wrapper`.

    Parameters
    ----------
    strategy_wrapper: function
        A function of the form `strategy_wrapper(player, opponent, proposed_action, *args, **kwargs)`
        Can also use a class that implements
            def __call__(self, player, opponent, action)
    wrapper_args: tuple
        Any arguments to pass to the wrapper
    wrapper_kwargs: dict
        Any keyword arguments to pass to the wrapper
    name_prefix: string, "Transformed "
        A string to prepend to the strategy and class name
    """

    # Create a class that applies a wrapper function to the strategy method
    # of a given class. We use a class here instead of a function so that the
    # decorator can have arguments.

    class Decorator(object):
        def __init__(self, *args, **kwargs):
            self.args = args
            self.kwargs = kwargs
            if "name_prefix" in kwargs:
                self.name_prefix = kwargs["name_prefix"]
            else:
                self.name_prefix = name_prefix

        def __call__(self, PlayerClass):
            """
            Parameters
            ----------
            PlayerClass: A subclass of axelrod.Player, e.g. Cooperator
                The Player Class to modify
            name_prefix: str
                A string to prepend to the Player and Class name

            Returns
            -------
            new_class, class object
                A class object that can create instances of the modified
                PlayerClass
            """

            args = self.args
            kwargs = self.kwargs
            try:
                # if "name_prefix" in kwargs remove as only want dec arguments
                del kwargs["name_prefix"]
            except KeyError:
                pass

            # Define the new strategy method, wrapping the existing method
            # with `strategy_wrapper`
            def strategy(self, opponent):
                # Is the original strategy method a static method?
                argspec = inspect.getargspec(getattr(PlayerClass, "strategy"))
                if 'self' in argspec.args:
                    # it's not a static method
                    proposed_action = PlayerClass.strategy(self, opponent)
                else:
                    proposed_action = PlayerClass.strategy(opponent)
                # Apply the wrapper
                return strategy_wrapper(self, opponent, proposed_action,
                                        *args, **kwargs)

            # Define a new class and wrap the strategy method
            # Modify the PlayerClass name
            new_class_name = PlayerClass.__name__
            name = PlayerClass.name
            name_prefix = self.name_prefix
            if name_prefix:
                # Modify the Player name (class variable inherited from Player)
                new_class_name = name_prefix + PlayerClass.__name__
                # Modify the Player name (class variable inherited from Player)
                name = name_prefix + ' ' + PlayerClass.name
            # Dynamically create the new class
            new_class = type(
                new_class_name, (PlayerClass,),
                {
                    "name": name,
                    "original_class": PlayerClass,
                    "strategy": strategy,
                    "__module__": PlayerClass.__module__,
                    "original_class": PlayerClass
                })
            return new_class
    return Decorator


def compose_transformers(t1, t2):
    """Compose transformers without having to invoke the first on
    a PlayerClass."""
    class Composition(object):
        def __init__(self):
            self.t1 = t1
            self.t2 = t2

        def __call__(self, PlayerClass):
            return t1(t2(PlayerClass))
    return Composition()


def generic_strategy_wrapper(player, opponent, proposed_action, *args, **kwargs):
    """
    Strategy wrapper functions should be of the following form.

    Parameters
    ----------
    player: Player object or subclass (self)
    opponent: Player object or subclass
    proposed_action: an axelrod.Action, C or D
        The proposed action by the wrapped strategy
        proposed_action = Player.strategy(...)
    args, kwargs:
        Any additional arguments that you need.

    Returns
    -------
    action: an axelrod.Action, C or D

    """

    # This example just passes through the proposed_action
    return proposed_action


IdentityTransformer = StrategyTransformerFactory(generic_strategy_wrapper)


def flip_wrapper(player, opponent, action):
    """Applies flip_action at the class level."""
    return flip_action(action)


FlipTransformer = StrategyTransformerFactory(
    flip_wrapper, name_prefix="Flipped")





def noisy_wrapper(player, opponent, action, noise=0.05):
    """Applies flip_action at the class level."""
    r = random.random()
    if r < noise:
        return flip_action(action)
    return action

NoisyTransformer = StrategyTransformerFactory(
    noisy_wrapper, name_prefix="Noisy")


def forgiver_wrapper(player, opponent, action, p):
    """If a strategy wants to defect, flip to cooperate with the given
    probability."""
    if action == D:
        return random_choice(p)
    return C

ForgiverTransformer = StrategyTransformerFactory(
    forgiver_wrapper, name_prefix="Forgiving")


def initial_sequence(player, opponent, action, initial_seq):
    """Play the moves in `seq` first (must be a list), ignoring the strategy's
    moves until the list is exhausted."""

    index = len(player.history)
    if index < len(initial_seq):
        return initial_seq[index]
    return action

InitialTransformer = StrategyTransformerFactory(initial_sequence,
                                                name_prefix="Initial")


def final_sequence(player, opponent, action, seq):
    """Play the moves in `seq` first, ignoring the strategy's moves until the
    list is exhausted."""

    length = player.match_attributes["length"]
    player.classifier["makes_use_of"].update(["length"])

    if length < 0:  # default is -1
        return action

    index = length - len(player.history)
    # If for some reason we've overrun the expected game length, just pass
    # the intended action through
    if len(player.history) >= length:
        return action
    # Check if we're near the end and need to start passing the actions
    # from seq for the final few rounds.
    if index <= len(seq):
        return seq[-index]
    return action

FinalTransformer = StrategyTransformerFactory(final_sequence,
                                              name_prefix="Final")


def history_track_wrapper(player, opponent, action):
    """Wrapper to track a player's history in a variable `._recorded_history`."""
    try:
        player._recorded_history.append(action)
    except AttributeError:
        player._recorded_history = [action]
    return action

TrackHistoryTransformer = StrategyTransformerFactory(
    history_track_wrapper, name_prefix="HistoryTracking")


def deadlock_break_wrapper(player, opponent, action):
    """Detect and attempt to break deadlocks by cooperating."""
    if len(player.history) < 2:
        return action
    last_round = (player.history[-1], opponent.history[-1])
    penultimate_round = (player.history[-2], opponent.history[-2])
    if (penultimate_round, last_round) == ((C, D), (D, C)) or \
       (penultimate_round, last_round) == ((D, C), (C, D)):
        # attempt to break deadlock by Cooperating
        return C
    return action

DeadlockBreakingTransformer = StrategyTransformerFactory(
    deadlock_break_wrapper, name_prefix="DeadlockBreaking")


def grudge_wrapper(player, opponent, action, grudges):
    """After `grudges` defections, defect forever."""
    if opponent.defections > grudges:
        return D
    return action

GrudgeTransformer = StrategyTransformerFactory(
    grudge_wrapper, name_prefix="Grudging")


def apology_wrapper(player, opponent, action, myseq, opseq):
    length = len(myseq)
    if len(player.history) < length:
        return action
    if (myseq == player.history[-length:]) and \
       (opseq == opponent.history[-length:]):
        return C
    return action

ApologyTransformer = StrategyTransformerFactory(
    apology_wrapper, name_prefix="Apologizing")


def mixed_wrapper(player, opponent, action, probability, m_player):
    """Randomly picks a strategy to play, either from a distribution on a list
    of players or a single player.

    In essence creating a mixed strategy.

    Parameters
    ----------

    probability: a float (or integer: 0 or 1) OR an iterable representing a
        an incomplete probability distribution (entries to do not have to sum to
        1). Eg: 0, 1, [.5,.5], (.5,.3)
    m_players: a single player class or iterable representing set of player
        classes to mix from.
        Eg: axelrod.TitForTat, [axelod.Cooperator, axelrod.Defector]
    """

    # If a single probability, player is passed
    if isinstance(probability, float) or isinstance(probability, int):
        m_player = [m_player]
        probability = [probability]

    # If a probability distribution, players is passed
    if isinstance(probability, collections.Iterable) and \
            isinstance(m_player, collections.Iterable):
        mutate_prob = sum(probability)  # Prob of mutation
        if mutate_prob > 0:
            # Distribution of choice of mutation:
            normalised_prob = [prob / float(mutate_prob)
                               for prob in probability]
            if random.random() < mutate_prob:
                p = choice(list(m_player), p=normalised_prob)()
                p.history = player.history
                return p.strategy(opponent)

    return action

MixedTransformer = StrategyTransformerFactory(
    mixed_wrapper, name_prefix="Mutated")

# Strategy wrappers as classes


class RetaliationWrapper(object):
    """Retaliates `retaliations` times after a defection (cumulative)."""

    def __call__(self, player, opponent, action, retaliations):
        if len(player.history) == 0:
            self.retaliation_count = 0
            return action
        if opponent.history[-1] == D:
            self.retaliation_count += retaliations - 1
            return D
        if self.retaliation_count == 0:
            return action
        if self.retaliation_count > 0:
            self.retaliation_count -= 1
            return D

RetaliationTransformer = StrategyTransformerFactory(
    RetaliationWrapper(), name_prefix="Retaliating")


class RetaliationUntilApologyWrapper(object):
    """Enforces the TFT rule that the opponent pay back a defection with a
    cooperation for the player to stop defecting."""

    def __call__(self, player, opponent, action):
        if len(player.history) == 0:
            self.is_retaliating = False
            return action
        if opponent.history[-1] == D:
            self.is_retaliating = True
        if self.is_retaliating:
            if opponent.history[-1] == C:
                self.is_retaliating = False
                return C
            return D
        return action

RetaliateUntilApologyTransformer = StrategyTransformerFactory(
    RetaliationUntilApologyWrapper(), name_prefix="RUA")


<<<<<<< HEAD
def dual(player):
    """Magic"""
    player.__class__.__name__ = "Dual " + player.__class__.__name__
    player.name = "Dual " + player.name

    dual_player = player.clone()
    dual_player.original = player.clone()

    dual_player.strategy = dual_player.dual_strategy
    return dual_player
=======
def dual_wrapper(player, opponent, proposed_action):
    """
    Dual
    """
    if len(player.history) == 0:
        player.original_player = player.original_class(*player.init_args)

    action = player.original_player.strategy(opponent)
    player.original_player.history.append(action)

    return flip_action(action)

DualTransformer = StrategyTransformerFactory(
    dual_wrapper, name_prefix="Dual")
>>>>>>> f31e0834
<|MERGE_RESOLUTION|>--- conflicted
+++ resolved
@@ -9,12 +9,11 @@
 import inspect
 import random
 import collections
-import copy
 from numpy.random import choice
 
 from .actions import Actions, flip_action
 from .random_ import random_choice
-from axelrod import simulate_play, strategies, Player
+from axelrod import simulate_play, strategies,
 
 
 C, D = Actions.C, Actions.D
@@ -168,7 +167,19 @@
     flip_wrapper, name_prefix="Flipped")
 
 
-
+def dual_wrapper(player, opponent, proposed_action):
+    """
+    Dual
+    """
+    if not player.history:
+        player.original_player = player.original_class(*player.init_args)
+
+    action = player.original_player.strategy(opponent)
+    player.original_player.history.append(action)
+    return flip_action(action)
+
+
+DualTransformer = StrategyTransformerFactory(dual_wrapper, name_prefix="Dual")
 
 
 def noisy_wrapper(player, opponent, action, noise=0.05):
@@ -177,6 +188,7 @@
     if r < noise:
         return flip_action(action)
     return action
+
 
 NoisyTransformer = StrategyTransformerFactory(
     noisy_wrapper, name_prefix="Noisy")
@@ -189,6 +201,7 @@
         return random_choice(p)
     return C
 
+
 ForgiverTransformer = StrategyTransformerFactory(
     forgiver_wrapper, name_prefix="Forgiving")
 
@@ -201,6 +214,7 @@
     if index < len(initial_seq):
         return initial_seq[index]
     return action
+
 
 InitialTransformer = StrategyTransformerFactory(initial_sequence,
                                                 name_prefix="Initial")
@@ -226,6 +240,7 @@
     if index <= len(seq):
         return seq[-index]
     return action
+
 
 FinalTransformer = StrategyTransformerFactory(final_sequence,
                                               name_prefix="Final")
@@ -239,6 +254,7 @@
         player._recorded_history = [action]
     return action
 
+
 TrackHistoryTransformer = StrategyTransformerFactory(
     history_track_wrapper, name_prefix="HistoryTracking")
 
@@ -255,6 +271,7 @@
         return C
     return action
 
+
 DeadlockBreakingTransformer = StrategyTransformerFactory(
     deadlock_break_wrapper, name_prefix="DeadlockBreaking")
 
@@ -265,6 +282,7 @@
         return D
     return action
 
+
 GrudgeTransformer = StrategyTransformerFactory(
     grudge_wrapper, name_prefix="Grudging")
 
@@ -277,6 +295,7 @@
        (opseq == opponent.history[-length:]):
         return C
     return action
+
 
 ApologyTransformer = StrategyTransformerFactory(
     apology_wrapper, name_prefix="Apologizing")
@@ -319,6 +338,7 @@
 
     return action
 
+
 MixedTransformer = StrategyTransformerFactory(
     mixed_wrapper, name_prefix="Mutated")
 
@@ -341,6 +361,7 @@
             self.retaliation_count -= 1
             return D
 
+
 RetaliationTransformer = StrategyTransformerFactory(
     RetaliationWrapper(), name_prefix="Retaliating")
 
@@ -362,34 +383,6 @@
             return D
         return action
 
+
 RetaliateUntilApologyTransformer = StrategyTransformerFactory(
-    RetaliationUntilApologyWrapper(), name_prefix="RUA")
-
-
-<<<<<<< HEAD
-def dual(player):
-    """Magic"""
-    player.__class__.__name__ = "Dual " + player.__class__.__name__
-    player.name = "Dual " + player.name
-
-    dual_player = player.clone()
-    dual_player.original = player.clone()
-
-    dual_player.strategy = dual_player.dual_strategy
-    return dual_player
-=======
-def dual_wrapper(player, opponent, proposed_action):
-    """
-    Dual
-    """
-    if len(player.history) == 0:
-        player.original_player = player.original_class(*player.init_args)
-
-    action = player.original_player.strategy(opponent)
-    player.original_player.history.append(action)
-
-    return flip_action(action)
-
-DualTransformer = StrategyTransformerFactory(
-    dual_wrapper, name_prefix="Dual")
->>>>>>> f31e0834
+    RetaliationUntilApologyWrapper(), name_prefix="RUA")